--- conflicted
+++ resolved
@@ -121,17 +121,11 @@
             # use password authentication
             TCMS._connection = TCMSXmlrpc(config['tcms']['username'],
                                           config['tcms']['password'],
-<<<<<<< HEAD
                                           config['tcms']['url'],
                                           verify).server
-        except KeyError:
-            raise Exception("username/password required in %s" % self._path)
-=======
-                                          config['tcms']['url']).server
         except KeyError as err:
             raise Exception(
                 "username/password required in %s" % self._path) from err
->>>>>>> ccf8c84f
 
         return
 
